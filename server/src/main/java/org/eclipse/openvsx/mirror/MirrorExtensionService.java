--- conflicted
+++ resolved
@@ -152,15 +152,9 @@
             try {
                 mirrorExtensionVersion(json);
                 data.getMirroredVersions().increment();
-<<<<<<< HEAD
-            } catch (Throwable t) {
+            } catch (Exception e) {
                 jobContext.logger().info("failure to mirror " + NamingUtil.toLogFormat(json) + ". Reason: " + t.getMessage());
                 data.getFailedVersions().increment();
-=======
-            } catch (Exception e) {
-                data.getFailedVersions().increment();
-                throw e;
->>>>>>> 54cf6433
             }
         }
     }
